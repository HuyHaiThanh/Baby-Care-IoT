# Baby-Care-IoT

Hệ thống giám sát trẻ sơ sinh sử dụng Internet of Things (IoT) và Raspberry Pi.

## Tổng quan

Baby-Care-IoT là một hệ thống giám sát trẻ sơ sinh thông minh, sử dụng Raspberry Pi để thu thập và truyền âm thanh và hình ảnh từ phòng trẻ sơ sinh đến các thiết bị của người giám sát. Hệ thống có khả năng:

- Thu thập và truyền hình ảnh thời gian thực
- Thu thập và truyền âm thanh (hỗ trợ Voice Activity Detection)
- Kết nối với máy chủ qua WebSocket
- Gửi thông báo khi phát hiện hoạt động của trẻ

## Cấu trúc dự án

```
Baby-Care-IoT/
├── audio_client.py     # Module xử lý âm thanh
├── camera_client.py    # Module xử lý hình ảnh
├── config.py           # Cấu hình hệ thống
├── main.py             # File chính để chạy ứng dụng
├── requirements.txt    # Các thư viện cần thiết
├── utils.py            # Các tiện ích
└── websocket_client.py # Module kết nối WebSocket
```

## Thư viện sử dụng

Dự án sử dụng các thư viện Python sau:

### Xử lý âm thanh
- **NumPy (1.19.5)**: Thư viện tính toán số học, được sử dụng để xử lý mảng dữ liệu âm thanh
- **SciPy (1.5.4)**: Thư viện khoa học với các thuật toán xử lý tín hiệu, được sử dụng cho phân tích và lọc tín hiệu âm thanh
- **PyAudio (0.2.11)**: Thư viện cung cấp Python binding cho PortAudio, cho phép ghi và phát âm thanh

### Xử lý hình ảnh
- **Pillow (8.1.0)**: Fork mạnh mẽ của thư viện PIL (Python Imaging Library), dùng để xử lý, nén và lưu trữ hình ảnh
- **picamera (1.13.0)**: Thư viện Python để điều khiển camera module của Raspberry Pi

### Kết nối mạng
- **requests (2.25.1)**: Thư viện HTTP đơn giản và hiệu quả
- **websocket-client (1.2.3)**: Client WebSocket cho Python, xử lý kết nối hai chiều với server

### Tiện ích
- **netifaces (0.10.9)**: Thư viện cung cấp thông tin về giao diện mạng
- **python-dotenv (0.15.0)**: Thư viện đọc các biến môi trường từ file .env

## Nguyên lý hoạt động

### Kiến trúc tổng thể

Hệ thống Baby-Care-IoT hoạt động theo mô hình client-server:

1. **Client** (Raspberry Pi):
   - Thu thập dữ liệu âm thanh và hình ảnh từ các cảm biến
   - Xử lý sơ bộ dữ liệu
   - Truyền dữ liệu đến server qua WebSocket

2. **Server** (Máy chủ trong nhà hoặc đám mây):
   - Tiếp nhận dữ liệu từ client
   - Xử lý và phân tích dữ liệu
   - Gửi thông báo khi phát hiện sự kiện
   - Cung cấp giao diện web cho người dùng

### Quy trình xử lý

#### Xử lý hình ảnh
1. **Thu thập hình ảnh**: Camera chụp ảnh theo chu kỳ định kỳ (mặc định là 1 giây)
2. **Xử lý hình ảnh**: Nén hình ảnh thành định dạng JPEG, điều chỉnh kích thước nếu cần
3. **Mã hóa và truyền**: Mã hóa hình ảnh thành base64 và gửi đến server qua WebSocket
4. **Phân tích trên server**: Server có thể phân tích hình ảnh để phát hiện chuyển động hoặc các sự kiện khác

#### Xử lý âm thanh
1. **Thu âm thanh**: Microphone thu âm thanh liên tục với cơ chế sliding window (mặc định cửa sổ 3 giây, trượt 1 giây)
2. **Voice Activity Detection (VAD)**: Phân tích tín hiệu âm thanh để phát hiện hoạt động giọng nói hoặc âm thanh khác thường
3. **Xử lý và nén**: Dữ liệu âm thanh được xử lý, chuyển đổi thành định dạng phù hợp và nén
4. **Truyền dữ liệu**: Gửi dữ liệu âm thanh đã xử lý đến server qua WebSocket
5. **Phân tích trên server**: Server phân tích âm thanh để phát hiện tiếng khóc hoặc âm thanh bất thường

### Cơ chế Voice Activity Detection (VAD)

Hệ thống sử dụng phương pháp đơn giản để phát hiện hoạt động âm thanh:
1. Tính toán mức năng lượng tín hiệu âm thanh
2. So sánh với ngưỡng cài đặt sẵn
3. Khi năng lượng vượt quá ngưỡng, hệ thống xác định có hoạt động âm thanh
4. Dữ liệu chỉ được gửi đến server khi có hoạt động âm thanh, giúp tiết kiệm băng thông

### Cơ chế kết nối WebSocket

WebSocket cho phép kết nối hai chiều giữa client và server:
1. Client thiết lập kết nối với server
2. Kết nối được duy trì liên tục (khác với HTTP thông thường)
3. Hệ thống sử dụng cơ chế tự động kết nối lại với chiến lược "exponential backoff" khi mất kết nối
4. Server có thể gửi lệnh điều khiển về client (ví dụ: điều chỉnh tham số, bật/tắt tính năng)

## Yêu cầu hệ thống

- Raspberry Pi 2B Model B
- USB Camera
- Microphone
- Python 3.7
- Kết nối internet

## Cài đặt

1. Clone repository:
   ```
   git clone <repository-url>
   cd Baby-Care-IoT
   ```

2. Cài đặt các thư viện:
   ```
   pip install -r requirements.txt
   ```

3. Cấu hình hệ thống:
   Chỉnh sửa file `config.py` để cập nhật các thông số như địa chỉ máy chủ, cổng kết nối, và các thiết lập khác.

## Sử dụng

Chạy ứng dụng:

```
python main.py
```

Các tùy chọn:

- `--camera-mode`: Chỉ chạy chế độ truyền hình ảnh
- `--audio-mode`: Chỉ chạy chế độ truyền âm thanh
- `--no-vad`: Tắt chức năng Voice Activity Detection (VAD)
- `--simple-display`: Sử dụng chế độ hiển thị đơn giản (tương thích tốt hơn)
- `--debug`: Hiển thị thông tin log và chi tiết lỗi
- `--image-server`: Địa chỉ server hình ảnh (IP:port hoặc hostname:port)

## Chức năng chính

1. **Thu thập hình ảnh**
   - Hỗ trợ PiCamera và USB camera
   - Chụp ảnh theo khoảng thời gian cài đặt
   - Gửi ảnh đến máy chủ qua WebSocket

2. **Thu thập âm thanh**
   - Thu âm thanh liên tục với khung trượt (sliding window)
   - Phát hiện hoạt động giọng nói (Voice Activity Detection)
   - Gửi âm thanh đến máy chủ qua WebSocket

3. **Kết nối mạng**
   - Hỗ trợ kết nối trực tiếp qua IP hoặc qua ngrok
   - Tự động kết nối lại khi mất kết nối
   - Hỗ trợ kết nối an toàn

## Cấu hình hệ thống

Các cấu hình chính có thể được đặt trong file `config.py`:

- Địa chỉ máy chủ hình ảnh và âm thanh
- Cổng kết nối
- Cấu hình cho ngrok tunnel
- Thông tin thiết bị
- Cấu hình Voice Activity Detection (VAD)

## Gỡ lỗi

Các log file được lưu trong thư mục `logs/`:
- `babycare.log`: Log chung của ứng dụng
- `error.log`: Log các lỗi

Để xem thông tin debug chi tiết, chạy ứng dụng với tham số `--debug`.
<<<<<<< HEAD
=======


>>>>>>> 5235f2b8
<|MERGE_RESOLUTION|>--- conflicted
+++ resolved
@@ -168,8 +168,5 @@
 - `error.log`: Log các lỗi
 
 Để xem thông tin debug chi tiết, chạy ứng dụng với tham số `--debug`.
-<<<<<<< HEAD
-=======
 
 
->>>>>>> 5235f2b8
