--- conflicted
+++ resolved
@@ -90,222 +90,11 @@
             logger.info(f"Thư mục output đã được thiết lập: {self.output_dir}")
             return True
         except Exception as e:
-<<<<<<< HEAD
             logger.error(f"Lỗi thiết lập thư mục output: {e}")
             return False
 
     def cleanup_old_files(self):
         """Dọn dẹp các file HLS cũ"""
-=======
-            logger.warning(f"Lỗi khi kiểm tra /dev/video0: {str(e)}")
-    
-    for i in range(1, 10):
-        device = f"/dev/video{i}"
-        if os.path.exists(device):
-            try:
-                test_cmd = ["v4l2-ctl", "--device", device, "--all"]
-                test_process = subprocess.run(
-                    test_cmd,
-                    stdout=subprocess.PIPE,
-                    stderr=subprocess.PIPE,
-                    timeout=2
-                )
-                
-                output = test_process.stdout.decode()
-                if "Format Video Capture" in output and "loopback" not in output:
-                    logger.info(f"Tìm thấy thiết bị camera hoạt động: {device}")
-                    available_devices.append(device)
-            except Exception as e:
-                logger.debug(f"Lỗi khi kiểm tra {device}: {str(e)}")
-    
-    if available_devices:
-        return available_devices
-    
-    logger.warning("Không tìm thấy thiết bị camera hoạt động")
-    if os.path.exists("/dev/video0"):
-        return ["/dev/video0"]
-    return []
-
-class VirtualCameraManager:
-    def __init__(self, physical_device="/dev/video0", virtual_device="/dev/video17"):
-        self.physical_device = physical_device
-        # Kiểm tra thiết bị vật lý có tồn tại không
-        if not os.path.exists(physical_device):
-            available_cameras = find_available_camera_devices()
-            if available_cameras:
-                self.physical_device = available_cameras[0]
-                logger.info(f"Sử dụng camera khả dụng: {self.physical_device}")
-            else:
-                logger.warning(f"Không tìm thấy camera nào, vẫn sử dụng: {self.physical_device}")
-        
-        self.virtual_device = virtual_device
-        self.ffmpeg_process = None
-        
-        # Tạo thiết bị v4l2loopback nếu chưa tồn tại
-        self.create_loopback_device()
-
-    def create_loopback_device(self):
-        """Tạo thiết bị v4l2loopback cho virtual camera"""
-        try:
-            # Kiểm tra xem v4l2loopback module đã được load chưa
-            result = subprocess.run(["lsmod"], capture_output=True, text=True)
-            if "v4l2loopback" not in result.stdout:
-                logger.info("Loading v4l2loopback module...")
-                # Load module với card_label để dễ nhận diện
-                subprocess.run([
-                    "sudo", "modprobe", "v4l2loopback", 
-                    "devices=1", 
-                    f"video_nr={self.virtual_device.split('video')[1]}", 
-                    "card_label=Virtual_Camera",
-                    "exclusive_caps=1"
-                ], check=True)
-                logger.info("v4l2loopback module loaded successfully")
-            
-            # Đợi thiết bị được tạo
-            max_wait = 10
-            for i in range(max_wait):
-                if os.path.exists(self.virtual_device):
-                    logger.info(f"Virtual device {self.virtual_device} created successfully")
-                    time.sleep(2)  # Đợi thêm để thiết bị ổn định
-                    return True
-                time.sleep(1)
-            
-            logger.error(f"Virtual device {self.virtual_device} was not created after {max_wait} seconds")
-            return False
-            
-        except subprocess.CalledProcessError as e:
-            logger.error(f"Error creating loopback device: {e}")
-            return False
-        except Exception as e:
-            logger.error(f"Unexpected error creating loopback device: {e}")
-            return False
-
-    def start_copying(self):
-        """Bắt đầu copy video từ thiết bị vật lý sang thiết bị ảo"""
-        # Đảm bảo thiết bị ảo đã được tạo
-        if not os.path.exists(self.virtual_device):
-            logger.error(f"Virtual device {self.virtual_device} does not exist")
-            return False
-        
-        # Giải phóng thiết bị cũ
-        subprocess.run(["sudo", "fuser", "-k", self.physical_device, self.virtual_device], capture_output=True)
-        time.sleep(2)
-        
-        # Lệnh ffmpeg được tối ưu cho v4l2loopback
-        command = [
-            "ffmpeg",
-            "-f", "v4l2",
-            "-input_format", "mjpeg",
-            "-video_size", "640x480",
-            "-framerate", "30",
-            "-i", self.physical_device,
-            "-pix_fmt", "yuv420p",  # Format phù hợp cho v4l2loopback
-            "-f", "v4l2",
-            self.virtual_device,
-            "-v", "info"
-        ]
-        
-        logger.info("Starting video copy from physical to virtual device")
-        logger.info(f"FFmpeg command: {' '.join(command)}")
-        
-        try:
-            self.ffmpeg_process = subprocess.Popen(
-                command, 
-                stdout=subprocess.PIPE, 
-                stderr=subprocess.PIPE, 
-                text=True
-            )
-            
-            # Đợi ffmpeg khởi động và ổn định
-            logger.info("Waiting for ffmpeg copy to stabilize...")
-            time.sleep(5)
-            
-            # Kiểm tra xem process có chạy không
-            if self.ffmpeg_process.poll() is not None:
-                stdout, stderr = self.ffmpeg_process.communicate()
-                logger.error(f"ffmpeg copy process failed:")
-                logger.error(f"stdout: {stdout}")
-                logger.error(f"stderr: {stderr}")
-                self.ffmpeg_process = None
-                return False
-            
-            # Kiểm tra thiết bị ảo có hoạt động không bằng cách test với v4l2-ctl
-            test_result = subprocess.run([
-                "v4l2-ctl", "--device", self.virtual_device, "--list-formats-ext"
-            ], capture_output=True, text=True)
-            
-            if test_result.returncode == 0 and test_result.stdout.strip():
-                logger.info(f"Virtual device {self.virtual_device} is working properly")
-                logger.info(f"Available formats:\n{test_result.stdout}")
-                return True
-            else:
-                logger.error(f"Virtual device {self.virtual_device} is not working properly")
-                logger.error(f"v4l2-ctl output: {test_result.stderr}")
-                self.stop_copying()
-                return False
-                
-        except Exception as e:
-            logger.error(f"Error starting ffmpeg copy process: {e}")
-            if self.ffmpeg_process:
-                self.ffmpeg_process.terminate()
-                self.ffmpeg_process = None
-            return False
-
-    def stop_copying(self):
-        if self.ffmpeg_process:
-            logger.info("Stopping ffmpeg copy process")
-            self.ffmpeg_process.terminate()
-            try:
-                self.ffmpeg_process.wait(timeout=5)
-            except subprocess.TimeoutExpired:
-                self.ffmpeg_process.kill()
-            self.ffmpeg_process = None
-
-    def start(self):
-        """Bắt đầu sao chép video từ camera vật lý sang thiết bị ảo"""
-        if self.start_copying():
-            # Trả về thông tin thiết bị và format
-            return True, self.virtual_device, "yuv"
-        else:
-            logger.warning("Không thể sao chép video, sử dụng thiết bị vật lý")
-            return False, self.physical_device, "auto"
-
-    def stop(self):
-        """Dừng quá trình sao chép video"""
-        self.stop_copying()
-        
-    def cleanup(self):
-        """Cleanup v4l2loopback module"""
-        self.stop_copying()
-        try:
-            # Remove v4l2loopback module
-            logger.info("Removing v4l2loopback module...")
-            subprocess.run(["sudo", "modprobe", "-r", "v4l2loopback"], 
-                         capture_output=True, check=False)
-            logger.info("v4l2loopback module removed")
-        except Exception as e:
-            logger.warning(f"Error removing v4l2loopback module: {e}")
-
-class VideoStreamManager:
-    def __init__(self, device="/dev/video17", width=640, height=480, framerate=30):
-        self.device = device
-        self.width = width
-        self.height = height
-        self.framerate = framerate
-        self.gst_process = None
-        self.ip_address = get_ip_address()
-        self.running = False
-        self.device_format = None  # Lưu trữ format được xác định
-        configure_apache_no_cache()
-        atexit.register(self.cleanup)
-    
-    def set_device_format(self, device_format):
-        """Thiết lập format cho thiết bị (để tránh phải detect lại)"""
-        self.device_format = device_format
-        logger.info(f"Device format set to: {device_format}")
-
-    def clean_hls_files(self):
->>>>>>> cceeeddb
         try:
             # Xóa các file .ts và .m3u8 cũ
             subprocess.run([
@@ -320,212 +109,89 @@
         except Exception as e:
             logger.warning(f"Lỗi dọn dẹp file cũ: {e}")
 
-<<<<<<< HEAD
     def check_input_device(self):
         """Kiểm tra thiết bị video đầu vào"""
         if not os.path.exists(self.input_device):
             logger.error(f"Thiết bị video {self.input_device} không tồn tại!")
             logger.info("Hãy chắc chắn rằng virtual_camera.py đang chạy")
             return False
-=======
-    def check_device_format(self, device):
-        """Kiểm tra format và khả năng của thiết bị video"""
-        try:
-            logger.info(f"Checking device formats for {device}")
-            result = subprocess.run(["v4l2-ctl", "--device", device, "--list-formats-ext"], 
-                                  capture_output=True, text=True, timeout=5)
-            if result.returncode == 0:
-                logger.info(f"Device {device} formats:\n{result.stdout}")
-                # Kiểm tra xem có format hỗ trợ không (MJPEG hoặc YUV)
-                if ("MJPG" in result.stdout or "Motion-JPEG" in result.stdout or 
-                    "YU12" in result.stdout or "YUV" in result.stdout or 
-                    "Planar YUV" in result.stdout):
-                    logger.info(f"Device {device} supports compatible video format")
-                    return True
-                else:
-                    logger.warning(f"Device {device} may not support compatible video format")
-                    return False
-            else:
-                logger.error(f"Cannot check formats for device {device}: {result.stderr}")
-                return False
-        except Exception as e:
-            logger.error(f"Error checking device format: {e}")
-            return False
-
-    def detect_device_format(self, device):
-        """Phát hiện format chính của thiết bị video"""
-        try:
-            # Nếu là thiết bị virtual (thường là /dev/video17), mặc định là YUV
-            if device.endswith("17") or "virtual" in device.lower():
-                logger.info(f"Device {device} is virtual device, using YUV format")
-                return "yuv"
-            
-            # Đối với thiết bị vật lý, kiểm tra format thực tế
-            result = subprocess.run(["v4l2-ctl", "--device", device, "--list-formats-ext"], 
-                                  capture_output=True, text=True, timeout=5)
-            if result.returncode == 0:
-                output = result.stdout
-                if "MJPG" in output or "Motion-JPEG" in output:
-                    logger.info(f"Device {device} detected as MJPEG format")
-                    return "mjpeg"
-                elif "YU12" in output or "YUV" in output or "Planar YUV" in output:
-                    logger.info(f"Device {device} detected as YUV format")
-                    return "yuv"
-                else:
-                    logger.warning(f"Unknown format for device {device}, defaulting to YUV")
-                    return "yuv"
-            else:
-                logger.warning(f"Cannot detect format for device {device}, defaulting to YUV")
-                return "yuv"
-        except Exception as e:
-            logger.error(f"Error detecting device format: {e}")
-            return "yuv"
-
-    def wait_for_device_ready(self, device, max_wait=15):
-        """Đợi thiết bị sẵn sàng với format phù hợp"""
-        logger.info(f"Waiting for device {device} to be ready...")
-        for i in range(max_wait):
-            if os.path.exists(device):
-                if self.check_device_format(device):
-                    logger.info(f"Device {device} is ready after {i+1} seconds")
-                    return True
-                time.sleep(1)
-            else:
-                logger.info(f"Device {device} does not exist yet, waiting...")
-                time.sleep(1)
-        logger.error(f"Device {device} not ready after {max_wait} seconds")
-        return False
+        logger.info("ffmpeg copy process started")
+        return True
+
+    def stop_copying(self):
+        if self.ffmpeg_process:
+            logger.info("Stopping ffmpeg copy process")
+            self.ffmpeg_process.terminate()
+            try:
+                self.ffmpeg_process.wait(timeout=5)
+            except subprocess.TimeoutExpired:
+                self.ffmpeg_process.kill()
+            self.ffmpeg_process = None
+
+    def start(self):
+        """Bắt đầu sao chép video từ camera vật lý sang thiết bị ảo"""
+        if self.start_copying():
+            return True, self.virtual_device
+        else:
+            logger.warning("Không thể sao chép video, sử dụng thiết bị vật lý")
+            return False, self.physical_device
+
+    def stop(self):
+        """Dừng quá trình sao chép video"""
+        self.stop_copying()
+
+class VideoStreamManager:
+    def __init__(self, device="/dev/video17", width=640, height=480, framerate=30):
+        self.device = device
+        self.width = width
+        self.height = height
+        self.framerate = framerate
+        self.gst_process = None
+        self.ip_address = get_ip_address()
+        self.running = False
+        configure_apache_no_cache()
+        atexit.register(self.cleanup)
+
+    def clean_hls_files(self):
+        try:
+            subprocess.run(["sudo", "rm", "-f", f"{HLS_OUTPUT_DIR}/segment*.ts", f"{HLS_OUTPUT_DIR}/playlist.m3u8"], capture_output=True)
+            logger.info("Deleted old HLS segments and playlist")
+        except Exception as e:
+            logger.error(f"Lỗi cập nhật Firebase: {e}")
+            return False
 
     def start_streaming(self, source_device):
         subprocess.run(["sudo", "fuser", "-k", source_device], capture_output=True)
         time.sleep(2)
-        
-        # Chỉ kiểm tra thiết bị vật lý, không kiểm tra thiết bị virtual đang được FFmpeg sử dụng
-        if source_device.startswith("/dev/video") and not source_device.endswith("17"):
-            # Thiết bị vật lý - cần kiểm tra format
-            if not self.wait_for_device_ready(source_device):
-                logger.error(f"Device {source_device} is not ready for streaming")
-                return False
-        else:
-            # Thiết bị virtual - chỉ kiểm tra tồn tại
-            if not os.path.exists(source_device):
-                logger.error(f"Virtual device {source_device} does not exist")
-                return False
-            else:
-                logger.info(f"Virtual device {source_device} exists and ready for streaming")
-        
         os.makedirs(HLS_OUTPUT_DIR, exist_ok=True)
         subprocess.run(["sudo", "chown", "-R", "www-data:www-data", HLS_OUTPUT_DIR], check=True)
         subprocess.run(["sudo", "chmod", "-R", "775", HLS_OUTPUT_DIR], check=True)
         self.clean_hls_files()
->>>>>>> cceeeddb
-        
-        logger.info(f"Thiết bị video {self.input_device} đã sẵn sàng")
-        return True
-
-    def update_firebase_status(self, is_online):
-        """Cập nhật trạng thái streaming trên Firebase"""
-        if not self.device_uuid or not self.id_token:
-            logger.warning("Chưa có thông tin thiết bị Firebase")
-            return False
-            
-        try:
-            # Lấy URL ngrok nếu có
-            ngrok_url = get_ngrok_url()
-            
-            # Tạo streaming URL
-            ip_address = self.get_ip_address()
-            streaming_url = f"http://{ip_address}/playlist.m3u8"
-            
-            if ngrok_url:
-                streaming_url = f"{ngrok_url}/playlist.m3u8"
-            
-            success = update_streaming_status(
-                self.device_uuid, 
-                self.id_token, 
-                is_online, 
-                streaming_url if is_online else None
-            )
-            
-            if success:
-                status_text = "ONLINE" if is_online else "OFFLINE"
-                logger.info(f"Đã cập nhật trạng thái Firebase: {status_text}")
-                if is_online and streaming_url:
-                    logger.info(f"Streaming URL: {streaming_url}")
-            else:
-                logger.error("Không thể cập nhật trạng thái Firebase")
-                
-            return success
-        except Exception as e:
-            logger.error(f"Lỗi cập nhật Firebase: {e}")
-            return False
-
-<<<<<<< HEAD
-    def start_streaming(self):
-        """Bắt đầu streaming HLS bằng GStreamer"""
-        if self.running:
-            logger.warning("Streaming đã đang chạy")
-            return False
-
-        logger.info(f"Bắt đầu streaming HLS từ {self.input_device}")
-        
-        # GStreamer command cho HLS streaming
-        gst_cmd = [
-            "sudo", "gst-launch-1.0", "-v",
-            "v4l2src", f"device={self.input_device}", "!",
-            "image/jpeg,width=640,height=480,framerate=30/1", "!",
+        
+        # Tạo file playlist trống để đảm bảo quyền ghi
+        try:
+            subprocess.run(["sudo", "touch", f"{HLS_OUTPUT_DIR}/playlist.m3u8"], check=True)
+            subprocess.run(["sudo", "chown", "www-data:www-data", f"{HLS_OUTPUT_DIR}/playlist.m3u8"], check=True)
+            subprocess.run(["sudo", "chmod", "664", f"{HLS_OUTPUT_DIR}/playlist.m3u8"], check=True)
+        except Exception as e:
+            logger.warning(f"Could not create initial playlist file: {e}")
+
+        command = [
+            "sudo", "-u", "www-data", "gst-launch-1.0", "-v",
+            "v4l2src", f"device={source_device}", "!",
+            f"image/jpeg,width={self.width},height={self.height},framerate={self.framerate}/1", "!",
             "jpegdec", "!",
             "videoconvert", "!",
             "x264enc", "tune=zerolatency", "bitrate=64", "speed-preset=ultrafast", "key-int-max=30", "!",
-            "h264parse", "!", "mpegtsmux", "!",
-            "hlssink", f"location={self.output_dir}/segment%05d.ts",
-            f"playlist-location={self.output_dir}/playlist.m3u8",
-            "target-duration=5", "max-files=10", "playlist-length=5"
+            "h264parse", "!",
+            "mpegtsmux", "!",
+            "hlssink",
+            f"location={HLS_OUTPUT_DIR}/segment%05d.ts",
+            f"playlist-location={HLS_OUTPUT_DIR}/playlist.m3u8",
+            "target-duration=5",
+            "max-files=10",
+            "playlist-length=5"
         ]
-        
-=======
-        # Phát hiện format của thiết bị để sử dụng pipeline phù hợp
-        if self.device_format:
-            device_format = self.device_format
-            logger.info(f"Using pre-set device format: {device_format}")
-        else:
-            device_format = self.detect_device_format(source_device)
-        
-        if device_format == "mjpeg":
-            # Pipeline cho MJPEG input
-            command = [
-                "sudo", "-u", "www-data", "gst-launch-1.0", "-v",
-                "v4l2src", f"device={source_device}", "!",
-                f"image/jpeg,width={self.width},height={self.height},framerate={self.framerate}/1", "!",
-                "jpegdec", "!",
-                "videoconvert", "!",
-                "x264enc", "tune=zerolatency", "bitrate=64", "speed-preset=ultrafast", "key-int-max=30", "!",
-                "h264parse", "!",
-                "mpegtsmux", "!",
-                "hlssink",
-                f"location={HLS_OUTPUT_DIR}/segment%05d.ts",
-                f"playlist-location={HLS_OUTPUT_DIR}/playlist.m3u8",
-                "target-duration=5",
-                "max-files=10",
-                "playlist-length=5"
-            ]
-        else:
-            # Pipeline cho YUV input (từ v4l2loopback hoặc raw camera)
-            command = [
-                "sudo", "-u", "www-data", "gst-launch-1.0", "-v",
-                "v4l2src", f"device={source_device}", "!",
-                f"video/x-raw,format=I420,width={self.width},height={self.height},framerate={self.framerate}/1", "!",
-                "videoconvert", "!",
-                "x264enc", "tune=zerolatency", "bitrate=64", "speed-preset=ultrafast", "key-int-max=30", "!",
-                "h264parse", "!",
-                "mpegtsmux", "!",
-                "hlssink",
-                f"location={HLS_OUTPUT_DIR}/segment%05d.ts",
-                f"playlist-location={HLS_OUTPUT_DIR}/playlist.m3u8",
-                "target-duration=5",
-                "max-files=10",
-                "playlist-length=5"
-            ]
         logger.info(f"Start streaming with GStreamer: {' '.join(command)}")
         self.gst_process = subprocess.Popen(command, stdout=subprocess.PIPE, stderr=subprocess.PIPE, text=True)
         time.sleep(10)
@@ -545,11 +211,28 @@
     def start_streaming_alternative(self, source_device):
         """Phương pháp thay thế sử dụng ffmpeg"""
         logger.info("Trying alternative streaming method with ffmpeg...")
->>>>>>> cceeeddb
-        try:
-            logger.info(f"Chạy lệnh: {' '.join(gst_cmd)}")
-            self.gstreamer_process = subprocess.Popen(
-                gst_cmd,
+        try:
+            self.clean_hls_files()
+            command = [
+                "sudo", "ffmpeg",
+                "-f", "v4l2",
+                "-video_size", f"{self.width}x{self.height}",
+                "-framerate", str(self.framerate),
+                "-i", source_device,
+                "-c:v", "libx264",
+                "-preset", "ultrafast",
+                "-tune", "zerolatency",
+                "-b:v", "64k",
+                "-g", "30",
+                "-f", "hls",
+                "-hls_time", "5",
+                "-hls_list_size", "10",
+                "-hls_flags", "delete_segments+append_list",
+                f"{HLS_OUTPUT_DIR}/playlist.m3u8"
+            ]
+            logger.info("Using ffmpeg command: " + " ".join(command))
+            self.gst_process = subprocess.Popen(
+                command,
                 stdout=subprocess.PIPE,
                 stderr=subprocess.PIPE
             )
@@ -616,9 +299,6 @@
     sys.exit(0)
 
 def main():
-<<<<<<< HEAD
-    global video_streaming
-=======
     global device_uuid, id_token
     
     parser = argparse.ArgumentParser(description='Video streaming service')
@@ -641,61 +321,15 @@
     def signal_handler(sig, frame):
         logger.info("Received interrupt signal. Stopping service...")
         if 'vcam' in locals():
-            vcam.cleanup()
+            vcam.stop()
         if 'stream' in locals():
             stream.stop()
         exit(0)
->>>>>>> cceeeddb
-    
-    # Đăng ký signal handlers
+    
     signal.signal(signal.SIGINT, signal_handler)
     signal.signal(signal.SIGTERM, signal_handler)
     
-    # Khởi tạo video streaming
-    video_streaming = VideoStreaming()
-    
     try:
-<<<<<<< HEAD
-        # Bước 1: Khởi tạo Firebase
-        if not video_streaming.initialize_firebase():
-            logger.error("Không thể khởi tạo Firebase!")
-            return 1
-        
-        # Bước 2: Cấu hình Apache
-        video_streaming.configure_apache_no_cache()
-        
-        # Bước 3: Thiết lập thư mục output
-        if not video_streaming.setup_output_directory():
-            logger.error("Không thể thiết lập thư mục output!")
-            return 1
-        
-        # Bước 4: Dọn dẹp file cũ
-        video_streaming.cleanup_old_files()
-        
-        # Bước 5: Kiểm tra thiết bị đầu vào
-        if not video_streaming.check_input_device():
-            logger.error("Không thể sử dụng thiết bị video đầu vào!")
-            logger.info("Hãy chạy virtual_camera.py trước")
-            return 1
-        
-        # Bước 6: Bắt đầu streaming
-        if not video_streaming.start_streaming():
-            logger.error("Không thể bắt đầu streaming!")
-            return 1
-        
-        # Bước 7: Monitor process
-        logger.info("HLS streaming đang chạy. Nhấn Ctrl+C để dừng.")
-        logger.info(f"Playlist có thể truy cập tại: http://{video_streaming.get_ip_address()}/playlist.m3u8")
-        
-        # Tạo thread để monitor GStreamer process
-        monitor_thread = threading.Thread(target=video_streaming.monitor_process)
-        monitor_thread.daemon = True
-        monitor_thread.start()
-        
-        # Chờ cho đến khi bị dừng
-        while video_streaming.running:
-            time.sleep(1)
-=======
         if args.direct:
             # Stream trực tiếp từ camera vật lý
             logger.info("Starting direct streaming from physical camera")
@@ -719,17 +353,14 @@
             # Sử dụng virtual camera
             logger.info("Starting virtual camera and streaming")
             vcam = VirtualCameraManager(args.physical_device, args.virtual_device)
-            success, source_device, device_format = vcam.start()
+            success, source_device = vcam.start()
             
             if success:
-                logger.info(f"Using virtual device: {source_device} with format: {device_format}")
+                logger.info(f"Using virtual device: {source_device}")
             else:
-                logger.warning(f"Using physical device: {source_device} with format: {device_format}")
+                logger.warning(f"Using physical device: {source_device}")
             
             stream = VideoStreamManager(width=args.width, height=args.height, framerate=args.framerate)
-            if device_format != "auto":
-                stream.set_device_format(device_format)
-            
             if not stream.start(source_device):
                 logger.error("Cannot start streaming")
                 vcam.stop()
@@ -741,26 +372,23 @@
                 if ngrok_url:
                     stream_url = f"{ngrok_url}/playlist.m3u8"
                     update_streaming_status(device_uuid, id_token, True, stream_url)
->>>>>>> cceeeddb
-            
+            
+            logger.info("Streaming service started. Press Ctrl+C to stop.")
+            while stream.running:
+                time.sleep(1)
+                
     except KeyboardInterrupt:
         logger.info("Nhận Ctrl+C, đang dừng...")
     except Exception as e:
         logger.error(f"Lỗi chương trình: {e}")
     finally:
-<<<<<<< HEAD
-        video_streaming.stop_streaming()
-    
-    return 0
-=======
         # Cleanup
         if 'stream' in locals():
             stream.stop()
         if 'vcam' in locals():
-            vcam.cleanup()
+            vcam.stop()
         if device_uuid and id_token:
             update_streaming_status(device_uuid, id_token, False)
->>>>>>> cceeeddb
 
 if __name__ == "__main__":
     exit_code = main()
